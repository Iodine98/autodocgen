--- conflicted
+++ resolved
@@ -5,10 +5,6 @@
 authors = ["Rohan Sobha <rohanraysobha@gmail.com>"]
 readme = "README.md"
 packages = [{include = "autodocgen", from = "src"}]
-<<<<<<< HEAD
-
-=======
->>>>>>> a7d3b0e4
 
 [tool.poetry.dependencies]
 python = "^3.9"
