--- conflicted
+++ resolved
@@ -1,9 +1,5 @@
 import base64
 import secrets
-<<<<<<< HEAD
-=======
-
->>>>>>> a7d3b0e4
 from _ast import AST
 from pathlib import Path
 
